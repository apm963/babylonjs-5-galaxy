--- conflicted
+++ resolved
@@ -204,63 +204,7 @@
 	
 	initPlanets(scene: Scene) {
 		
-<<<<<<< HEAD
 		const highlightLayer = new HighlightLayer("hl1", scene);
-=======
-		// *****************************
-		// Sun
-		// *****************************
-		
-		const sunMat = new StandardMaterial('sunMat', scene);
-		sunMat.emissiveColor = Color3.FromHexString('#FFD8A3');
-		
-		const sun = MeshBuilder.CreateSphere('sun', { diameter: 2, segments: 3 }, scene);
-		this.planets.push({
-			mesh: sun,
-			name: 'Sun'
-		});
-		sun.material = sunMat;
-		sun.parent = this.sunLight;
-		
-		// *****************************
-		// First planet
-		// *****************************
-		
-		const sphereMat = new PBRMetallicRoughnessMaterial('sphereMat', scene);
-		sphereMat.metallic = 0.5;
-		sphereMat.roughness = 0.1;
-		sphereMat.baseColor = Color3.Blue();
-		
-		const sphere = MeshBuilder.CreateSphere('sphere', { diameter: 2, segments: 26 }, scene);
-		this.planets.push({
-			mesh: sphere,
-			name: 'Penuaturn' // https://www.fantasynamegenerators.com/planet_names.php
-		});
-		sphere.material = sphereMat;
-		
-		// Sphere LOD alts
-		{
-			const sphereMed = MeshBuilder.CreateSphere(`${sphere.name}Med`, { diameter: 2, segments: 8 }, scene);
-			const sphereLow = MeshBuilder.CreateSphere(`${sphere.name}Low`, { diameter: 2, segments: 3 }, scene);
-			
-			// Use the same material for these
-			sphereMed.material = sphereMat;
-			sphereLow.material = sphereMat;
-			
-			// This is just for organization in the inspector
-			sphereMed.parent = sphere;
-			sphereLow.parent = sphere;
-			
-			// Attach the various LODs to the main mesh
-			sphere.useLODScreenCoverage = true;
-			sphere.addLODLevel(0.01, sphereMed);
-			sphere.addLODLevel(0.001, sphereLow);
-		}
-		
-		// Create atmosphere with glow layer
-		var highlightLayer = new HighlightLayer("hl1", scene);
-		highlightLayer.addMesh(sphere, new Color3(0.2, 0.4, 1).scale(0.3));
->>>>>>> 09ddcd13
 		
 		const solarBodyConfigs: SolarBodyConfig[] = [
 			{
@@ -276,7 +220,7 @@
 				},
 				material: (() => {
 					const mat = new StandardMaterial('tempMat', scene);
-					mat.emissiveColor = Color3.Yellow();
+					mat.emissiveColor = Color3.FromHexString('#FFD8A3');
 					return mat;
 				})(),
 				parent: this.sunLight,
